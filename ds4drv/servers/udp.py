--- conflicted
+++ resolved
@@ -176,28 +176,18 @@
             report.l2_analog,
         ])
 
-<<<<<<< HEAD
-            report.trackpad_touch0_active,
-            report.trackpad_touch0_id,
-=======
         if self.send_touch:
             data.extend([
-                report.trackpad_touch0_active * 0xFF,
+                report.trackpad_touch0_active,
                 report.trackpad_touch0_id,
->>>>>>> 9d53c590
 
                 report.trackpad_touch0_x & 255,
                 report.trackpad_touch0_x >> 8,
                 report.trackpad_touch0_y & 255,
                 report.trackpad_touch0_y >> 8,
 
-<<<<<<< HEAD
-            report.trackpad_touch1_active,
-            report.trackpad_touch1_id,
-=======
-                report.trackpad_touch1_active * 0xFF,
+                report.trackpad_touch1_active,
                 report.trackpad_touch1_id,
->>>>>>> 9d53c590
 
                 report.trackpad_touch1_x & 255,
                 report.trackpad_touch1_x >> 8,
